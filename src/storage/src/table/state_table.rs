// Copyright 2022 Singularity Data
//
// Licensed under the Apache License, Version 2.0 (the "License");
// you may not use this file except in compliance with the License.
// You may obtain a copy of the License at
//
// http://www.apache.org/licenses/LICENSE-2.0
//
// Unless required by applicable law or agreed to in writing, software
// distributed under the License is distributed on an "AS IS" BASIS,
// WITHOUT WARRANTIES OR CONDITIONS OF ANY KIND, either express or implied.
// See the License for the specific language governing permissions and
// limitations under the License.

use std::borrow::Cow;
use std::cmp::Ordering;
use std::marker::PhantomData;
use std::ops::{Index, RangeBounds};

use futures::{pin_mut, Stream, StreamExt};
use futures_async_stream::try_stream;
use risingwave_common::array::Row;
use risingwave_common::catalog::ColumnDesc;
use risingwave_common::util::ordered::{serialize_pk, OrderedRowSerializer};
use risingwave_common::util::sort_util::OrderType;
use risingwave_hummock_sdk::key::range_of_prefix;

use super::cell_based_table::CellBasedTable;
use super::mem_table::{MemTable, RowOp};
use crate::error::{StorageError, StorageResult};
use crate::{Keyspace, StateStore};

/// `StateTable` is the interface accessing relational data in KV(`StateStore`) with encoding.
#[derive(Clone)]
pub struct StateTable<S: StateStore> {
    /// buffer key/values
    mem_table: MemTable,

    /// Relation layer
    cell_based_table: CellBasedTable<S>,

    pk_indices: Vec<usize>,
}

impl<S: StateStore> StateTable<S> {
    pub fn new(
        keyspace: Keyspace<S>,
        column_descs: Vec<ColumnDesc>,
        order_types: Vec<OrderType>,
        dist_key_indices: Option<Vec<usize>>,
        pk_indices: Vec<usize>,
    ) -> Self {
        Self {
            mem_table: MemTable::new(),
            cell_based_table: CellBasedTable::new(
                keyspace,
                column_descs,
                order_types,
                dist_key_indices,
            ),
            pk_indices,
        }
    }

    fn pk_serializer(&self) -> &OrderedRowSerializer {
        self.cell_based_table.pk_serializer()
    }

    // TODO: remove, should not be exposed to user
    pub fn get_pk_indices(&self) -> &[usize] {
        &self.pk_indices
    }

    pub fn is_dirty(&self) -> bool {
        self.mem_table.is_dirty()
    }

    /// Get a single row from state table. This function will return a Cow. If the value is from
    /// memtable, it will be a [`Cow::Borrowed`]. If is from cell based table, it will be an owned
    /// value. To convert `Option<Cow<Row>>` to `Option<Row>`, just call `into_owned`.
    pub async fn get_row(&self, pk: &Row, epoch: u64) -> StorageResult<Option<Cow<Row>>> {
        let pk_bytes = serialize_pk(pk, self.pk_serializer());
        let mem_table_res = self.mem_table.get_row_op(&pk_bytes);
        match mem_table_res {
            Some(row_op) => match row_op {
                RowOp::Insert(row) => Ok(Some(Cow::Borrowed(row))),
                RowOp::Delete(_) => Ok(None),
                RowOp::Update((_, row)) => Ok(Some(Cow::Borrowed(row))),
            },
            None => Ok(self
                .cell_based_table
                .get_row(pk, epoch)
                .await?
                .map(Cow::Owned)),
        }
    }

    pub async fn get_owned_row(&self, pk: &Row, epoch: u64) -> StorageResult<Option<Row>> {
        Ok(self.get_row(pk, epoch).await?.map(|r| r.into_owned()))
    }

    /// Insert a row into state table. Must provide a full row corresponding to the column desc of
    /// the table.
    pub fn insert(&mut self, value: Row) -> StorageResult<()> {
        let mut datums = vec![];
        for pk_index in &self.pk_indices {
            datums.push(value.index(*pk_index).clone());
        }
        let pk = Row::new(datums);
        let pk_bytes = serialize_pk(&pk, self.pk_serializer());
        self.mem_table.insert(pk_bytes, value);
        Ok(())
    }

    /// Insert a row into state table. Must provide a full row of old value corresponding to the
    /// column desc of the table.
    pub fn delete(&mut self, old_value: Row) -> StorageResult<()> {
        let mut datums = vec![];
        for pk_index in &self.pk_indices {
            datums.push(old_value.index(*pk_index).clone());
        }
        let pk = Row::new(datums);
        let pk_bytes = serialize_pk(&pk, self.pk_serializer());
        self.mem_table.delete(pk_bytes, old_value);
        Ok(())
    }

    /// Update a row. The old and new value should have the same pk.
    pub fn update(&mut self, old_value: Row, new_value: Row) -> StorageResult<()> {
        let pk = old_value.by_indices(&self.pk_indices);
        debug_assert_eq!(pk, new_value.by_indices(&self.pk_indices));
        let pk_bytes = serialize_pk(&pk, self.pk_serializer());
        self.mem_table.update(pk_bytes, old_value, new_value);
        Ok(())
    }

    pub async fn commit(&mut self, new_epoch: u64) -> StorageResult<()> {
        let mem_table = std::mem::take(&mut self.mem_table).into_parts();
        self.cell_based_table
            .batch_write_rows(mem_table, new_epoch)
            .await?;
        Ok(())
    }

    pub async fn commit_with_value_meta(&mut self, new_epoch: u64) -> StorageResult<()> {
        let mem_table = std::mem::take(&mut self.mem_table).into_parts();
        self.cell_based_table
            .batch_write_rows_with_value_meta(mem_table, new_epoch)
            .await?;
        Ok(())
    }
}

/// Iterator functions.
impl<S: StateStore> StateTable<S> {
    async fn iter_with_encoded_key_range<'a, R>(
        &'a self,
        encoded_key_range: R,
        epoch: u64,
    ) -> StorageResult<RowStream<'a, S>>
    where
        R: RangeBounds<Vec<u8>> + Send + Clone + 'a,
    {
        let cell_based_table_iter = self
            .cell_based_table
            .streaming_iter_with_encoded_key_range(encoded_key_range.clone(), epoch)
            .await?;
        let mem_table_iter = self.mem_table.iter(encoded_key_range);

        Ok(StateTableRowIter::new(mem_table_iter, cell_based_table_iter).into_stream())
    }

    /// This function scans rows from the relational table.
    pub async fn iter(&self, epoch: u64) -> StorageResult<RowStream<'_, S>> {
        self.iter_with_pk_bounds::<_, Row>(.., epoch).await
    }

    /// This function scans rows from the relational table with specific `pk_bounds`.
    pub async fn iter_with_pk_bounds<R, B>(
        &self,
        pk_bounds: R,
        epoch: u64,
    ) -> StorageResult<RowStream<'_, S>>
    where
        R: RangeBounds<B> + Send + Clone + 'static,
        B: AsRef<Row> + Send + Clone + 'static,
    {
        let encoded_start_key = pk_bounds
            .start_bound()
            .map(|pk| serialize_pk(pk.as_ref(), self.pk_serializer()));
        let encoded_end_key = pk_bounds
            .end_bound()
            .map(|pk| serialize_pk(pk.as_ref(), self.pk_serializer()));
        let encoded_key_range = (encoded_start_key, encoded_end_key);

        self.iter_with_encoded_key_range(encoded_key_range, epoch)
            .await
    }

    /// This function scans rows from the relational table with specific `pk_prefix`.
    pub async fn iter_with_pk_prefix(
        &self,
        pk_prefix: &Row,
        epoch: u64,
<<<<<<< HEAD
    ) -> StorageResult<RowStream<'a, S>> {
        let prefix_serializer = self.pk_serializer().prefix(pk_prefix.size());
=======
    ) -> StorageResult<RowStream<'_, S>> {
        let order_types = &self.pk_serializer.clone().into_order_types()[0..pk_prefix.size()];
        let prefix_serializer = OrderedRowSerializer::new(order_types.into());
>>>>>>> 91694366
        let encoded_prefix = serialize_pk(pk_prefix, &prefix_serializer);
        let encoded_key_range = range_of_prefix(&encoded_prefix);

        self.iter_with_encoded_key_range(encoded_key_range, epoch)
            .await
    }
}

pub type RowStream<'a, S: StateStore> = impl Stream<Item = StorageResult<Cow<'a, Row>>>;

struct StateTableRowIter<'a, M, C> {
    mem_table_iter: M,
    cell_based_table_iter: C,
    _phantom: PhantomData<&'a ()>,
}

/// `StateTableRowIter` is able to read the just written data (uncommited data).
/// It will merge the result of `mem_table_iter` and `cell_based_streaming_iter`.
impl<'a, M, C> StateTableRowIter<'a, M, C>
where
    M: Iterator<Item = (&'a Vec<u8>, &'a RowOp)>,
    C: Stream<Item = StorageResult<(Vec<u8>, Row)>>,
{
    fn new(mem_table_iter: M, cell_based_table_iter: C) -> Self {
        Self {
            mem_table_iter,
            cell_based_table_iter,
            _phantom: PhantomData,
        }
    }

    /// This function scans kv pairs from the `shared_storage`(`cell_based_table`) and
    /// memory(`mem_table`) with optional pk_bounds. If pk_bounds is
    /// (Included(prefix),Excluded(next_key(prefix))), all kv pairs within corresponding prefix will
    /// be scanned. If a record exist in both `cell_based_table` and `mem_table`, result
    /// `mem_table` is returned according to the operation(RowOp) on it.
    #[try_stream(ok = Cow<'a, Row>, error = StorageError)]
    async fn into_stream(self) {
        let cell_based_table_iter = self.cell_based_table_iter.fuse().peekable();
        pin_mut!(cell_based_table_iter);

        let mut mem_table_iter = self.mem_table_iter.fuse().peekable();

        loop {
            match (
                cell_based_table_iter.as_mut().peek().await,
                mem_table_iter.peek(),
            ) {
                (None, None) => break,
                // The mem table side has come to an end, return data from the shared storage.
                (Some(_), None) => {
                    let (_, row) = cell_based_table_iter.next().await.unwrap()?;
                    yield Cow::Owned(row);
                }
                // The stream side has come to an end, return data from the mem table.
                (None, Some(_)) => {
                    let (_, row_op) = mem_table_iter.next().unwrap();
                    match row_op {
                        RowOp::Insert(row) | RowOp::Update((_, row)) => {
                            yield Cow::Borrowed(row);
                        }
                        _ => {}
                    }
                }
                (Some(Ok((cell_based_pk, _))), Some((mem_table_pk, _))) => {
                    match cell_based_pk.cmp(mem_table_pk) {
                        Ordering::Less => {
                            // yield data from cell based table
                            let (_, row) = cell_based_table_iter.next().await.unwrap()?;
                            yield Cow::Owned(row);
                        }
                        Ordering::Equal => {
                            // both memtable and storage contain the key, so we advance both
                            // iterators and return the data in memory.
                            let (_, row_op) = mem_table_iter.next().unwrap();
                            let (_, old_row_in_storage) =
                                cell_based_table_iter.next().await.unwrap()?;
                            match row_op {
                                RowOp::Insert(row) => {
                                    yield Cow::Borrowed(row);
                                }
                                RowOp::Delete(_) => {}
                                RowOp::Update((old_row, new_row)) => {
                                    debug_assert!(old_row == &old_row_in_storage);
                                    yield Cow::Borrowed(new_row);
                                }
                            }
                        }
                        Ordering::Greater => {
                            // yield data from mem table
                            let (_, row_op) = mem_table_iter.next().unwrap();
                            match row_op {
                                RowOp::Insert(row) => {
                                    yield Cow::Borrowed(row);
                                }
                                RowOp::Delete(_) => {}
                                RowOp::Update(_) => unreachable!(
                                    "memtable update should always be paired with a storage key"
                                ),
                            }
                        }
                    }
                }
                (Some(Err(_)), Some(_)) => {
                    // Throw the error.
                    return Err(cell_based_table_iter.next().await.unwrap().unwrap_err());
                }
            }
        }
    }
}<|MERGE_RESOLUTION|>--- conflicted
+++ resolved
@@ -202,14 +202,8 @@
         &self,
         pk_prefix: &Row,
         epoch: u64,
-<<<<<<< HEAD
-    ) -> StorageResult<RowStream<'a, S>> {
+    ) -> StorageResult<RowStream<'_, S>> {
         let prefix_serializer = self.pk_serializer().prefix(pk_prefix.size());
-=======
-    ) -> StorageResult<RowStream<'_, S>> {
-        let order_types = &self.pk_serializer.clone().into_order_types()[0..pk_prefix.size()];
-        let prefix_serializer = OrderedRowSerializer::new(order_types.into());
->>>>>>> 91694366
         let encoded_prefix = serialize_pk(pk_prefix, &prefix_serializer);
         let encoded_key_range = range_of_prefix(&encoded_prefix);
 
