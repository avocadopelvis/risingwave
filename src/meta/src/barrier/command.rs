--- conflicted
+++ resolved
@@ -13,6 +13,7 @@
 // limitations under the License.
 
 use std::collections::{HashMap, HashSet};
+use std::sync::Arc;
 
 use futures::future::try_join_all;
 use risingwave_common::catalog::TableId;
@@ -84,32 +85,22 @@
 
 /// [`CommandContext`] is used for generating barrier and doing post stuffs according to the given
 /// [`Command`].
-<<<<<<< HEAD
-pub struct CommandContext<S> {
-=======
-pub struct CommandContext<'a, S: MetaStore> {
->>>>>>> 5b238fbb
+pub struct CommandContext<S: MetaStore> {
     fragment_manager: FragmentManagerRef<S>,
 
     client_pool: StreamClientPoolRef,
 
     /// Resolved info in this barrier loop.
     // TODO: this could be stale when we are calling `post_collect`, check if it matters
-    pub info: BarrierActorInfo,
+    pub info: Arc<BarrierActorInfo>,
 
     pub prev_epoch: Epoch,
     pub curr_epoch: Epoch,
 
     pub command: Command,
-
-    pub is_first: bool,
-}
-
-<<<<<<< HEAD
-impl<S> CommandContext<S> {
-=======
-impl<'a, S: MetaStore> CommandContext<'a, S> {
->>>>>>> 5b238fbb
+}
+
+impl<S: MetaStore> CommandContext<S> {
     pub fn new(
         fragment_manager: FragmentManagerRef<S>,
         client_pool: StreamClientPoolRef,
@@ -117,16 +108,14 @@
         prev_epoch: Epoch,
         curr_epoch: Epoch,
         command: Command,
-        is_first: bool,
     ) -> Self {
         Self {
             fragment_manager,
             client_pool,
-            info,
+            info: Arc::new(info),
             prev_epoch,
             curr_epoch,
             command,
-            is_first,
         }
     }
 }
